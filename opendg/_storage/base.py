--- conflicted
+++ resolved
@@ -4,13 +4,8 @@
 import torch
 from torch import Tensor
 
-<<<<<<< HEAD
 from opendg._events import EdgeEvent, Event, NodeEvent
-from opendg.typing import TimeDelta
-=======
-from opendg.events import EdgeEvent, Event, NodeEvent
 from opendg.timedelta import TimeDeltaDG
->>>>>>> 60f5ece6
 
 
 class DGStorageBase(ABC):
