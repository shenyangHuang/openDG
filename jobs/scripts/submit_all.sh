#!/bin/bash
set -euo pipefail

# The following assumes we are two directories deep from the root
# directory, and the root directory contains the .env file.
ROOT_DIR="$(cd "$(dirname "${BASH_SOURCE[0]}")/../.." && pwd)"
DATASETS=$(cat "$ROOT_DIR/jobs/configs/datasets.txt")
METHODS=$(cat "$ROOT_DIR/jobs/configs/methods.txt")
SEEDS="0 1 2"

mkdir -p "$ROOT_DIR/jobs/logs"

get_slurm_resources() {
    local method=$1
    case "$method" in
        edgebank)
            echo "--partition=main --cpus-per-task=2 --mem=4G --time=0:10:00"
            ;;
        tgat)
            echo "--partition=main --cpus-per-task=2 --mem=4G --time=0:30:00 --gres=gpu:a100l:1"
            ;;
<<<<<<< HEAD
        gclstm)
=======
        gcn)
>>>>>>> 149164b7
            echo "--partition=main --cpus-per-task=2 --mem=4G --time=0:30:00 --gres=gpu:a100l:1"
            ;;
        *)
            echo "--partition=main --cpus-per-task=2 --mem=4G --time=0:30:00"
            ;;
    esac
}

for METHOD in $METHODS; do
    for DATASET in $DATASETS; do
        for SEED in $SEEDS; do
            RESOURCES=$(get_slurm_resources "$METHOD")
            JOB_NAME="${METHOD}_${DATASET}_${SEED}"
            TIMESTAMP=$(date +%Y%m%d_%H%M%S)

            echo "Submitting: $JOB_NAME"
            sbatch  --job-name="${JOB_NAME}" \
                --output="$ROOT_DIR/jobs/logs/${JOB_NAME}_${TIMESTAMP}.out" \
                --error="$ROOT_DIR/jobs/logs/${JOB_NAME}_${TIMESTAMP}.err" \
                $RESOURCES \
                --wrap="bash $ROOT_DIR/jobs/scripts/run_method.sh $METHOD $DATASET $SEED"
        done
    done
done<|MERGE_RESOLUTION|>--- conflicted
+++ resolved
@@ -19,11 +19,10 @@
         tgat)
             echo "--partition=main --cpus-per-task=2 --mem=4G --time=0:30:00 --gres=gpu:a100l:1"
             ;;
-<<<<<<< HEAD
+        gcn)
+            echo "--partition=main --cpus-per-task=2 --mem=4G --time=0:30:00 --gres=gpu:a100l:1"
+            ;;
         gclstm)
-=======
-        gcn)
->>>>>>> 149164b7
             echo "--partition=main --cpus-per-task=2 --mem=4G --time=0:30:00 --gres=gpu:a100l:1"
             ;;
         *)
